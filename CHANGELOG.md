--- conflicted
+++ resolved
@@ -10,11 +10,8 @@
 
 ### Added
 
-<<<<<<< HEAD
 - Added an example for 1D simulation of blood flow dynamics
-=======
 - Added support for CUDA Graphs and AMP for the DLWP example
->>>>>>> aa3ab14e
 
 ### Changed
 
